--- conflicted
+++ resolved
@@ -8,15 +8,8 @@
     - "3.2" # for ubuntu12.04
 
 before_install:
-<<<<<<< HEAD
-    - sudo apt-get update
+    - sudo apt-get update -qq
     - sudo apt-get -y install libboost-python-dev libgraphicsmagick++1-dev
-    - python -c "import sysconfig;print(sysconfig.get_config_vars())"
-    - /usr/bin/python -c "import sysconfig;print(sysconfig.get_config_vars())"
-=======
-    - sudo apt-get update -qq
-    - sudo apt-get install libboost-python-dev libgraphicsmagick++1-dev
->>>>>>> 8f84e67e
 
 install:
     # - pip install --upgrade .
